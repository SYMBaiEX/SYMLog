"use client"

import { useState, useEffect } from "react"
import { useAuth, useWallet } from "@crossmint/client-sdk-react-ui"
import { GlassButton } from "@/components/ui/glass-button"
import { GlassCard } from "@/components/ui/glass-card"
import {
  Dialog,
  DialogContent,
  DialogDescription,
  DialogHeader,
  DialogTitle,
} from "@/components/ui/dialog"
import { Badge } from "@/components/ui/badge"
import { Avatar, AvatarFallback } from "@/components/ui/avatar"
import { toast } from "sonner"
import { 
  Wallet, 
  LogOut, 
  Check, 
  Loader2, 
  Shield, 
  Copy,
  CheckCircle2,
  User,
  Mail,
  Globe,
  Twitter,
  Zap
} from "lucide-react"

export function CrossmintWalletAuth() {
  const [showAccountDialog, setShowAccountDialog] = useState(false)
  const [copiedAddress, setCopiedAddress] = useState(false)
  const [isLoggingOut, setIsLoggingOut] = useState(false)

  // Check if Crossmint is available
  const clientApiKey = process.env.NEXT_PUBLIC_CROSSMINT_CLIENT_KEY as string
  const isCrossmintEnabled = clientApiKey && clientApiKey !== 'your_client_api_key_here'

<<<<<<< HEAD
  // Only use Crossmint hooks if enabled
  const auth = useAuth()
  const walletHooks = useWallet()
  
  const login = isCrossmintEnabled ? auth.login : undefined
  const logout = isCrossmintEnabled ? auth.logout : undefined
  const jwt = isCrossmintEnabled ? auth.jwt : undefined
  const user = isCrossmintEnabled ? auth.user : undefined
  const wallet = isCrossmintEnabled ? walletHooks.wallet : undefined
  const walletStatus = isCrossmintEnabled ? walletHooks.status : undefined
=======
  // Use Crossmint hooks
  const { login, logout, jwt, user } = useAuth()
  const { wallet, status: walletStatus } = useWallet()
>>>>>>> f2b270d3

  const isLoggedIn = !!jwt && !!user
  const isWalletReady = walletStatus === 'loaded' && wallet
  const walletAddress = wallet?.address

  // Handle connection state changes
  useEffect(() => {
    if (isLoggedIn && user) {
      toast.success("Welcome to SYMLog!", {
        description: `Signed in as ${user.email || user.id}`
      })
    }
  }, [isLoggedIn, user])

  const formatAddress = (address: string) => {
    return `${address.slice(0, 4)}...${address.slice(-4)}`
  }

  const copyAddressToClipboard = async () => {
    if (walletAddress) {
      try {
        await navigator.clipboard.writeText(walletAddress)
        setCopiedAddress(true)
        toast.success("Address copied to clipboard")
        const timeoutId = setTimeout(() => setCopiedAddress(false), 2000)
        return () => clearTimeout(timeoutId)
      } catch (error) {
        toast.error("Failed to copy address")
      }
    }
  }

  const handleLogin = async () => {
    try {
      await login()
    } catch (error: any) {
      console.error("Login error:", error)
      toast.error("Login failed", {
        description: error?.message || "Please try again"
      })
    }
  }

  const handleLogout = async () => {
    setIsLoggingOut(true)
    try {
      await logout()
      setShowAccountDialog(false)
      toast.info("Signed out successfully")
    } catch (error: any) {
      toast.error("Logout failed", {
        description: error?.message || "Please try again"
      })
    } finally {
      setIsLoggingOut(false)
    }
  }

  const getUserDisplayName = () => {
    if (user?.email) return user.email
    return user?.id?.slice(0, 8) || "User"
  }

  const getUserInitials = () => {
    const displayName = getUserDisplayName()
    return displayName.slice(0, 2).toUpperCase()
  }

  // Logged in state - show account button  
  if (isLoggedIn) {
    return (
      <>
        <GlassButton
          variant="ghost"
          size="sm"
          onClick={() => setShowAccountDialog(true)}
          className="flex items-center gap-2 w-full md:w-auto glass-hover"
        >
          <Avatar className="h-6 w-6">
            <AvatarFallback className="text-xs bg-primary/20 text-primary">
              {getUserInitials()}
            </AvatarFallback>
          </Avatar>
          {isWalletReady && walletAddress ? formatAddress(walletAddress) : getUserDisplayName()}
          <Badge className="ml-2 bg-secondary/20 text-secondary border-secondary/30">
            <Zap className="h-3 w-3 mr-1" />
            Smart Wallet
          </Badge>
        </GlassButton>

        <Dialog open={showAccountDialog} onOpenChange={setShowAccountDialog}>
          <DialogContent className="glass border-white/10">
            <DialogHeader>
              <DialogTitle className="text-white flex items-center gap-2">
                <Wallet className="h-5 w-5 text-primary" />
                Your Account
              </DialogTitle>
              <DialogDescription className="text-white/70">
                Manage your SYMLog account with Crossmint smart wallet
              </DialogDescription>
            </DialogHeader>
            
            <div className="space-y-4">
              {/* User Profile Card */}
              <GlassCard className="p-4">
                <div className="flex items-center justify-between">
                  <div className="flex items-center gap-3">
                    <Avatar className="h-12 w-12 border border-primary/30">
                      <AvatarFallback className="bg-primary/20 text-primary font-bold">
                        {getUserInitials()}
                      </AvatarFallback>
                    </Avatar>
                    <div>
                      <p className="font-medium text-white">{getUserDisplayName()}</p>
                      <p className="text-sm text-white/60 flex items-center gap-1">
                        <User className="h-3 w-3" />
                        Crossmint Account
                      </p>
                    </div>
                  </div>
                  <Badge className="bg-secondary/20 text-secondary border-secondary/30 flex items-center gap-1">
                    <Check className="h-3 w-3" />
                    Verified
                  </Badge>
                </div>
              </GlassCard>

              {/* Wallet Card */}
              {isWalletReady && walletAddress && (
                <GlassCard className="p-4">
                  <div className="flex items-center justify-between">
                    <div className="flex items-center gap-3">
                      <div className="p-2 rounded-lg bg-primary/20">
                        <Wallet className="h-6 w-6 text-primary" />
                      </div>
                      <div>
                        <div className="flex items-center gap-2">
                          <p className="font-medium text-white">{formatAddress(walletAddress)}</p>
                          <GlassButton
                            variant="ghost"
                            size="sm"
                            onClick={copyAddressToClipboard}
                            className="p-1 h-auto"
                          >
                            {copiedAddress ? (
                              <CheckCircle2 className="h-4 w-4 text-secondary" />
                            ) : (
                              <Copy className="h-4 w-4 text-white/50" />
                            )}
                          </GlassButton>
                        </div>
                        <p className="text-sm text-white/60 flex items-center gap-1">
                          <Zap className="h-3 w-3" />
                          Solana Smart Wallet
                        </p>
                      </div>
                    </div>
                  </div>
                </GlassCard>
              )}

              {/* Features Card */}
              <GlassCard className="p-4">
                <h4 className="text-sm font-medium text-white mb-3 flex items-center gap-2">
                  <CheckCircle2 className="h-4 w-4 text-secondary" />
                  Smart Wallet Features
                </h4>
                <ul className="space-y-2 text-sm text-white/70">
                  <li className="flex items-center gap-2">
                    <Zap className="w-3 h-3 text-secondary" />
                    Gasless transactions - no fees required
                  </li>
                  <li className="flex items-center gap-2">
                    <Shield className="w-3 h-3 text-secondary" />
                    Programmable security via smart contracts
                  </li>
                  <li className="flex items-center gap-2">
                    <Globe className="w-3 h-3 text-secondary" />
                    Cross-device synchronization
                  </li>
                  <li className="flex items-center gap-2">
                    <User className="w-3 h-3 text-secondary" />
                    Social login - no seed phrases to lose
                  </li>
                </ul>
              </GlassCard>

              {/* Action Buttons */}
              <div className="flex gap-3">
                <GlassButton
                  variant="ghost"
                  className="flex-1"
                  onClick={() => window.open('https://www.crossmint.com/', '_blank')}
                >
                  <Globe className="mr-2 h-4 w-4" />
                  About Crossmint
                </GlassButton>
                <GlassButton
                  variant="outline"
                  className="flex-1 border-red-400/30 text-red-400 hover:bg-red-400/10"
                  onClick={handleLogout}
                  disabled={isLoggingOut}
                >
                  {isLoggingOut ? (
                    <>
                      <Loader2 className="mr-2 h-4 w-4 animate-spin" />
                      Signing out...
                    </>
                  ) : (
                    <>
                      <LogOut className="mr-2 h-4 w-4" />
                      Sign Out
                    </>
                  )}
                </GlassButton>
              </div>
            </div>
          </DialogContent>
        </Dialog>
      </>
    )
  }

  // Not logged in - show login button
  if (!isCrossmintEnabled) {
    return (
      <GlassButton
        variant="ghost"
        size="sm"
        onClick={() => window.location.href = '/login'}
        className="flex w-full md:w-auto items-center gap-2"
      >
        <User className="mr-2 h-4 w-4" />
        Sign In
      </GlassButton>
    )
  }

  return (
    <GlassButton
      variant="default"
      size="sm"
      onClick={handleLogin}
      className="flex w-full md:w-auto items-center gap-2 glow-primary"
    >
      <User className="mr-2 h-4 w-4" />
      Sign In
    </GlassButton>
  )
}<|MERGE_RESOLUTION|>--- conflicted
+++ resolved
@@ -38,7 +38,6 @@
   const clientApiKey = process.env.NEXT_PUBLIC_CROSSMINT_CLIENT_KEY as string
   const isCrossmintEnabled = clientApiKey && clientApiKey !== 'your_client_api_key_here'
 
-<<<<<<< HEAD
   // Only use Crossmint hooks if enabled
   const auth = useAuth()
   const walletHooks = useWallet()
@@ -49,11 +48,6 @@
   const user = isCrossmintEnabled ? auth.user : undefined
   const wallet = isCrossmintEnabled ? walletHooks.wallet : undefined
   const walletStatus = isCrossmintEnabled ? walletHooks.status : undefined
-=======
-  // Use Crossmint hooks
-  const { login, logout, jwt, user } = useAuth()
-  const { wallet, status: walletStatus } = useWallet()
->>>>>>> f2b270d3
 
   const isLoggedIn = !!jwt && !!user
   const isWalletReady = walletStatus === 'loaded' && wallet
