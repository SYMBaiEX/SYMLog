--- conflicted
+++ resolved
@@ -17,12 +17,8 @@
 import { GlassButton } from "@/components/ui/glass-button"
 import { ModeToggle } from "@/components/mode-toggle"
 import { cn } from "@/lib/utils"
-<<<<<<< HEAD
 import { CrossmintWalletAuth } from "@/components/crossmint-wallet-auth"
 import { useAuth } from "@crossmint/client-sdk-react-ui"
-=======
-import { WebAuthFlow } from "@/components/web-auth-flow"
->>>>>>> f2b270d3
 
 const navigation = [
   { name: "Home", href: "/", icon: Brain },
